import type { Account as MonMonAccount } from 'moneymoney';
import { getAccounts } from 'moneymoney';
import ActualApi from './ActualApi.js';
import type { ActualBudgetConfig } from './config.js';
import Logger from './Logger.js';

// Define the Actual Account interface based on the types
interface ActualAccount {
    id: string;
    name: string;
    type: 'checking' | 'savings' | 'credit' | 'investment' | 'mortgage' | 'debt' | 'other';
    offbudget: boolean;
    closed: boolean;
}

interface LoadFromConfigOptions {
    readonly accountRefs?: ReadonlyArray<string>;
}

export class AccountMap {
    constructor(
        private budgetConfig: ActualBudgetConfig,
        private logger: Logger,
        private actualApi: ActualApi
    ) {}

    private moneyMoneyAccounts: Array<MonMonAccount> = [];
    private actualAccounts: Array<ActualAccount> = [];

    private mapping: Map<MonMonAccount, ActualAccount> | null = null;

    public getMap(moneyMoneyAccountRefs?: Array<string>): Map<MonMonAccount, ActualAccount> {
        if (!this.mapping) {
            throw new Error('Account mapping has not been loaded. Call loadFromConfig() before accessing the map.');
        }

        if (!moneyMoneyAccountRefs) return this.mapping;

        const customMap = new Map<MonMonAccount, ActualAccount>();
        for (const ref of moneyMoneyAccountRefs) {
            const monMonAccount = this.getMoneyMoneyAccountByRef(ref);

            if (!monMonAccount) {
                this.logger.error(`Specified account ref '${ref}' did not resolve to any MoneyMoney accounts.`);
                continue;
            }

            const actualAccount = this.mapping.get(monMonAccount);

            if (!actualAccount) {
                this.logger.error(
                    `Could not find an Actual account for specified MoneyMoney account with ref '${ref}'.`
                );
                continue;
            }

            customMap.set(monMonAccount, actualAccount);
        }

        return customMap;
    }

    private checkMoneyMoneyAccountRef(account: MonMonAccount, ref: string) {
        return account.uuid === ref || account.accountNumber === ref || account.name === ref;
    }

    public getMoneyMoneyAccountByRef(ref: string) {
        const matchingAccounts = this.moneyMoneyAccounts.filter((acc) => this.checkMoneyMoneyAccountRef(acc, ref));

        if (matchingAccounts.length === 0) {
            this.logger.warn(`No MoneyMoney account found for reference '${ref}'.`);

            return null;
        } else if (matchingAccounts.length > 1) {
            this.logger.warn(
                `Found multiple MoneyMoney accounts matching the reference '${ref}'. Using the first one.`
            );
        }

        return matchingAccounts[0];
    }

    private checkActualAccountRef(account: ActualAccount, ref: string) {
        return account.id === ref || account.name === ref;
    }

    public getActualAccountByRef(ref: string) {
        const matchingAccounts = this.actualAccounts.filter((acc) => this.checkActualAccountRef(acc, ref));

        if (matchingAccounts.length === 0) {
            this.logger.warn(`No Actual account found for reference '${ref}'.`);

            return null;
        } else if (matchingAccounts.length > 1) {
            this.logger.warn(`Found multiple Actual accounts matching the reference '${ref}'. Using the first one.`);
        }

        return matchingAccounts[0];
    }

<<<<<<< HEAD
    public async loadFromConfig() {
=======
    async loadFromConfig(options: LoadFromConfigOptions = {}) {
>>>>>>> fe945480
        if (this.mapping) return;

        const accountMapping = this.budgetConfig.accountMapping;
        const parsedAccountMapping: Map<MonMonAccount, ActualAccount> = new Map();

        const accountRefsFilter =
            options.accountRefs && options.accountRefs.length > 0
                ? new Set(options.accountRefs)
                : null;
        const unresolvedErrors: string[] = [];

        this.moneyMoneyAccounts = await getAccounts();
        this.logger.debug(`Found ${this.moneyMoneyAccounts.length} accounts in MoneyMoney.`);

        this.actualAccounts = await this.actualApi.getAccounts();
        this.logger.debug(`Found ${this.actualAccounts.length} accounts in Actual.`);

        this.logger.debug(`Account mapping contains ${Object.entries(accountMapping).length} entries.`);

        for (const [moneyMoneyRef, actualRef] of Object.entries(accountMapping)) {
            const moneyMoneyAccount = this.getMoneyMoneyAccountByRef(moneyMoneyRef);

            const actualAccount = this.getActualAccountByRef(actualRef);

            const requiresResolution =
                accountRefsFilter === null ||
                accountRefsFilter.has(moneyMoneyRef);

            if (!moneyMoneyAccount) {
                const message = `MoneyMoney account reference '${moneyMoneyRef}' did not match any MoneyMoney accounts.`;

                if (requiresResolution) {
                    this.logger.error(message);
                    unresolvedErrors.push(message);
                } else {
                    this.logger.debug(
                        `Skipping account mapping for MoneyMoney reference '${moneyMoneyRef}' because it is not part of the import filter.`
                    );
                }
            }

            if (!actualAccount) {
<<<<<<< HEAD
                this.logger.debug(`No Actual account found for reference '${actualRef}'. Skipping...`);
                continue;
            } else if (!moneyMoneyAccount) {
                this.logger.debug(`No MoneyMoney account found for reference '${moneyMoneyRef}'. Skipping...`);
=======
                const message = `Actual account reference '${actualRef}' did not match any Actual accounts.`;

                if (requiresResolution) {
                    this.logger.error(message);
                    unresolvedErrors.push(message);
                } else {
                    this.logger.debug(
                        `Skipping account mapping for Actual reference '${actualRef}' because it is not part of the import filter.`
                    );
                }
            }

            if (!moneyMoneyAccount || !actualAccount) {
>>>>>>> fe945480
                continue;
            }

            this.logger.debug(
                `MoneyMoney account '${moneyMoneyAccount.name}' will import to Actual account '${actualAccount.name}'.`
            );

            parsedAccountMapping.set(moneyMoneyAccount, actualAccount);
        }

        if (unresolvedErrors.length > 0) {
            const header = `Failed to resolve account mapping for budget '${this.budgetConfig.syncId}'.`;
            const details =
                unresolvedErrors.length === 1
                    ? ` ${unresolvedErrors[0]}`
                    : `\n - ${unresolvedErrors.join('\n - ')}`;
            throw new Error(`${header}${details}`);
        }

        this.logger.info('Parsed account mapping', [
            '[MoneyMoney Account] → [Actual Account]',
            ...Array.from(parsedAccountMapping.entries()).map(
                ([monMonAccount, actualAccount]) => `${monMonAccount.name} → ${actualAccount.name}`
            ),
        ]);

        this.mapping = parsedAccountMapping;
    }
}<|MERGE_RESOLUTION|>--- conflicted
+++ resolved
@@ -98,11 +98,7 @@
         return matchingAccounts[0];
     }
 
-<<<<<<< HEAD
-    public async loadFromConfig() {
-=======
-    async loadFromConfig(options: LoadFromConfigOptions = {}) {
->>>>>>> fe945480
+    public async loadFromConfig(options: LoadFromConfigOptions = {}) {
         if (this.mapping) return;
 
         const accountMapping = this.budgetConfig.accountMapping;
@@ -145,12 +141,6 @@
             }
 
             if (!actualAccount) {
-<<<<<<< HEAD
-                this.logger.debug(`No Actual account found for reference '${actualRef}'. Skipping...`);
-                continue;
-            } else if (!moneyMoneyAccount) {
-                this.logger.debug(`No MoneyMoney account found for reference '${moneyMoneyRef}'. Skipping...`);
-=======
                 const message = `Actual account reference '${actualRef}' did not match any Actual accounts.`;
 
                 if (requiresResolution) {
@@ -164,7 +154,6 @@
             }
 
             if (!moneyMoneyAccount || !actualAccount) {
->>>>>>> fe945480
                 continue;
             }
 
